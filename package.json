{
  "name": "ts-node",
  "version": "8.10.1",
  "description": "TypeScript execution environment and REPL for node.js, with source map support",
  "main": "dist/index.js",
  "exports": {
    ".": "./dist/index.js",
    "./package": "./package.json",
    "./package.json": "./package.json",
    "./dist/bin": "./dist/bin.js",
    "./dist/bin.js": "./dist/bin.js",
    "./dist/bin-transpile": "./dist/bin-transpile.js",
    "./dist/bin-transpile.js": "./dist/bin-transpile.js",
    "./dist/bin-script": "./dist/bin-script.js",
    "./dist/bin-script.js": "./dist/bin-script.js",
    "./register": "./register/index.js",
    "./register/files": "./register/files.js",
    "./register/transpile-only": "./register/transpile-only.js",
    "./register/type-check": "./register/type-check.js",
    "./esm": "./esm.mjs",
    "./esm.mjs": "./esm.mjs",
    "./esm/transpile-only": "./esm/transpile-only.mjs",
    "./esm/transpile-only.mjs": "./esm/transpile-only.mjs"
  },
  "types": "dist/index.d.ts",
  "bin": {
    "ts-node": "dist/bin.js",
    "ts-script": "dist/bin-script-deprecated.js",
    "ts-node-script": "dist/bin-script.js",
    "ts-node-transpile-only": "dist/bin-transpile.js"
  },
  "files": [
    "dist/",
    "dist-raw/",
    "register/",
    "esm/",
    "esm.mjs",
    "LICENSE",
    "tsconfig.schema.json",
    "tsconfig.schemastore-schema.json"
  ],
  "scripts": {
    "lint": "tslint \"src/**/*.ts\" --project tsconfig.json",
    "lint-fix": "tslint \"src/**/*.ts\" --project tsconfig.json --fix",
    "clean": "rimraf dist && rimraf tsconfig.schema.json && rimraf tsconfig.schemastore-schema.json && rimraf tests/ts-node-packed.tgz",
    "build": "npm run build-nopack && npm run build-pack",
    "build-nopack": "npm run clean && npm run build-tsc && npm run build-configSchema",
    "build-tsc": "tsc",
    "build-configSchema": "typescript-json-schema --topRef --refs --validationKeywords allOf --out tsconfig.schema.json tsconfig.json TsConfigSchema && node --require ./register ./scripts/create-merged-schema",
    "build-pack": "node ./scripts/build-pack.js",
    "test-spec": "mocha dist/**/*.spec.js -R spec --bail",
    "test-cov": "nyc mocha -- \"dist/**/*.spec.js\" -R spec --bail",
    "test": "npm run build && npm run lint && npm run test-cov",
    "coverage-fix-paths": "node ./scripts/rewrite-coverage-paths.js",
    "coverage-report": "nyc report --reporter=lcov",
    "prepare": "npm run build-nopack"
  },
  "engines": {
    "node": ">=10.0.0"
  },
  "repository": {
    "type": "git",
    "url": "git://github.com/TypeStrong/ts-node.git"
  },
  "keywords": [
    "typescript",
    "node",
    "runtime",
    "environment",
    "ts",
    "compiler"
  ],
  "author": {
    "name": "Blake Embrey",
    "email": "hello@blakeembrey.com",
    "url": "http://blakeembrey.me"
  },
  "license": "MIT",
  "bugs": {
    "url": "https://github.com/TypeStrong/ts-node/issues"
  },
  "homepage": "https://github.com/TypeStrong/ts-node",
  "devDependencies": {
    "@types/chai": "^4.0.4",
    "@types/diff": "^4.0.2",
    "@types/lodash": "^4.14.151",
    "@types/mocha": "^5.2.7",
    "@types/node": "13.13.5",
    "@types/proxyquire": "^1.3.28",
    "@types/react": "^16.0.2",
    "@types/rimraf": "^3.0.0",
    "@types/semver": "^7.1.0",
    "@types/source-map-support": "^0.5.0",
    "axios": "^0.19.0",
    "chai": "^4.0.1",
    "lodash": "^4.17.15",
    "mocha": "^6.2.2",
    "ntypescript": "^1.201507091536.1",
    "nyc": "^15.0.1",
    "proxyquire": "^2.0.0",
    "react": "^16.0.0",
    "rimraf": "^3.0.0",
    "semver": "^7.1.3",
    "tslint": "^6.1.0",
    "tslint-config-standard": "^9.0.0",
<<<<<<< HEAD
    "typescript": "3.9.7",
=======
    "typescript": "4.0.2",
>>>>>>> 836d1f22
    "typescript-json-schema": "^0.42.0",
    "util.promisify": "^1.0.1"
  },
  "peerDependencies": {
    "typescript": ">=2.7"
  },
  "dependencies": {
    "arg": "^4.1.0",
    "diff": "^4.0.1",
    "make-error": "^1.1.1",
    "source-map-support": "^0.5.17",
    "yn": "3.1.1"
  }
}<|MERGE_RESOLUTION|>--- conflicted
+++ resolved
@@ -103,11 +103,7 @@
     "semver": "^7.1.3",
     "tslint": "^6.1.0",
     "tslint-config-standard": "^9.0.0",
-<<<<<<< HEAD
-    "typescript": "3.9.7",
-=======
     "typescript": "4.0.2",
->>>>>>> 836d1f22
     "typescript-json-schema": "^0.42.0",
     "util.promisify": "^1.0.1"
   },
