--- conflicted
+++ resolved
@@ -8,149 +8,13 @@
 import { diffLines } from 'diff'
 import { Script } from 'vm'
 import { readFileSync, statSync } from 'fs'
-<<<<<<< HEAD
-import { register, VERSION, DEFAULTS, TSError, parse } from './index'
-
-const args = arg({
-  // Node.js-like options.
-  '--eval': String,
-  '--print': Boolean,
-  '--require': [String],
-
-  // CLI options.
-  '--files': Boolean,
-  '--help': Boolean,
-  '--version': arg.COUNT,
-
-  // Project options.
-  '--cwd': String,
-  '--compiler': String,
-  '--compiler-options': parse,
-  '--project': String,
-  '--ignore-diagnostics': [String],
-  '--ignore': [String],
-  '--transpile-only': Boolean,
-  '--pretty': Boolean,
-  '--skip-project': Boolean,
-  '--skip-ignore': Boolean,
-  '--prefer-ts-exts': Boolean,
-  '--log-error': Boolean,
-  '--build': Boolean,
-
-  // Aliases.
-  '-e': '--eval',
-  '-p': '--print',
-  '-r': '--require',
-  '-h': '--help',
-  '-v': '--version',
-  '-B': '--build',
-  '-T': '--transpile-only',
-  '-I': '--ignore',
-  '-P': '--project',
-  '-C': '--compiler',
-  '-D': '--ignore-diagnostics',
-  '-O': '--compiler-options'
-}, {
-  stopAtPositional: true
-})
-
-const {
-  '--cwd': cwd = DEFAULTS.cwd || process.cwd(),
-  '--help': help = false,
-  '--version': version = 0,
-  '--files': files = DEFAULTS.files,
-  '--compiler': compiler = DEFAULTS.compiler,
-  '--compiler-options': compilerOptions = DEFAULTS.compilerOptions,
-  '--project': project = DEFAULTS.project,
-  '--ignore-diagnostics': ignoreDiagnostics = DEFAULTS.ignoreDiagnostics,
-  '--ignore': ignore = DEFAULTS.ignore,
-  '--transpile-only': transpileOnly = DEFAULTS.transpileOnly,
-  '--pretty': pretty = DEFAULTS.pretty,
-  '--skip-project': skipProject = DEFAULTS.skipProject,
-  '--skip-ignore': skipIgnore = DEFAULTS.skipIgnore,
-  '--prefer-ts-exts': preferTsExts = DEFAULTS.preferTsExts,
-  '--log-error': logError = DEFAULTS.logError,
-  '--build': build = DEFAULTS.build
-} = args
-
-if (help) {
-  console.log(`
-Usage: ts-node [options] [ -e script | script.ts ] [arguments]
-
-Options:
-
-  -e, --eval [code]              Evaluate code
-  -p, --print                    Print result of \`--eval\`
-  -r, --require [path]           Require a node module before execution
-
-  -h, --help                     Print CLI usage
-  -v, --version                  Print module version information
-
-  -T, --transpile-only           Use TypeScript's faster \`transpileModule\`
-  -I, --ignore [pattern]         Override the path patterns to skip compilation
-  -P, --project [path]           Path to TypeScript JSON project file
-  -C, --compiler [name]          Specify a custom TypeScript compiler
-  -D, --ignore-diagnostics [code] Ignore TypeScript warnings by diagnostic code
-  -O, --compiler-options [opts]   JSON object to merge with compiler options
-
-  --files                        Load files from \`tsconfig.json\` on startup
-  --pretty                       Use pretty diagnostic formatter
-  --skip-project                 Skip reading \`tsconfig.json\`
-  --skip-ignore                  Skip \`--ignore\` checks
-  --prefer-ts-exts               Prefer importing TypeScript files over JavaScript files
-`)
-
-  process.exit(0)
-}
-
-// Output project information.
-if (version === 1) {
-  console.log(`v${VERSION}`)
-  process.exit(0)
-}
-
-const code = args['--eval']
-const isPrinted = args['--print'] !== undefined
-=======
 import { homedir } from 'os'
 import { register, VERSION, DEFAULTS, TSError, parse, Register } from './index'
->>>>>>> 3d92f25d
 
 /**
  * Eval filename for REPL/debug.
  */
 const EVAL_FILENAME = `[eval].ts`
-<<<<<<< HEAD
-const EVAL_PATH = join(cwd, EVAL_FILENAME)
-const EVAL_INSTANCE = { input: '', output: '', version: 0, lines: 0 }
-
-// Register the TypeScript compiler instance.
-const service = register({
-  cwd,
-  build,
-  files,
-  pretty,
-  transpileOnly,
-  ignore,
-  project,
-  preferTsExts,
-  logError,
-  skipProject,
-  skipIgnore,
-  compiler,
-  ignoreDiagnostics,
-  compilerOptions,
-  readFile: code ? readFileEval : undefined,
-  fileExists: code ? fileExistsEval : undefined
-})
-
-// Output project information.
-if (version >= 2) {
-  console.log(`ts-node v${VERSION}`)
-  console.log(`node ${process.version}`)
-  console.log(`compiler v${service.ts.version}`)
-  process.exit(0)
-=======
 
 /**
  * Eval state management.
@@ -162,7 +26,6 @@
   lines = 0
 
   constructor (public path: string) {}
->>>>>>> 3d92f25d
 }
 
 /**
@@ -195,6 +58,7 @@
     '--skip-ignore': Boolean,
     '--prefer-ts-exts': Boolean,
     '--log-error': Boolean,
+    '--build': Boolean,
 
     // Aliases.
     '-e': '--eval',
@@ -204,6 +68,7 @@
     '-h': '--help',
     '-s': '--script-mode',
     '-v': '--version',
+    '-B': '--build',
     '-T': '--transpile-only',
     '-I': '--ignore',
     '-P': '--project',
@@ -235,7 +100,8 @@
     '--skip-project': skipProject = DEFAULTS.skipProject,
     '--skip-ignore': skipIgnore = DEFAULTS.skipIgnore,
     '--prefer-ts-exts': preferTsExts = DEFAULTS.preferTsExts,
-    '--log-error': logError = DEFAULTS.logError
+    '--log-error': logError = DEFAULTS.logError,
+    '--build': build = DEFAULTS.build
   } = args
 
   if (help) {
