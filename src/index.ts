--- conflicted
+++ resolved
@@ -510,20 +510,6 @@
   let getOutput: (code: string, fileName: string) => SourceOutput
   let getTypeInfo: (_code: string, _fileName: string, _position: number) => TypeInfo
 
-<<<<<<< HEAD
-  const getOutputTranspileOnly = (code: string, fileName: string, overrideCompilerOptions?: Partial<_ts.CompilerOptions>): SourceOutput => {
-    const result = ts.transpileModule(code, {
-      fileName,
-      compilerOptions: overrideCompilerOptions ? { ...config.options, ...overrideCompilerOptions } : config.options,
-      reportDiagnostics: true
-    })
-
-    const diagnosticList = filterDiagnostics(result.diagnostics || [], ignoreDiagnostics)
-    if (diagnosticList.length) reportTSError(diagnosticList)
-
-    return [result.outputText, result.sourceMapText as string]
-  }
-
   const getCanonicalFileName = (ts as unknown as TSInternal).createGetCanonicalFileName(ts.sys.useCaseSensitiveFileNames)
 
   // In a factory because these are shared across both CompilerHost and LanguageService codepaths
@@ -561,8 +547,6 @@
     return { resolveModuleNames, getResolvedModuleWithFailedLookupLocationsFromCache, fixupResolvedModule, moduleResolutionCache }
   }
 
-=======
->>>>>>> f03f09dd
   // Use full language services when the fast option is disabled.
   if (!transpileOnly) {
     const fileContents = new Map<string, string>()
