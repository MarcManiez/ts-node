import { relative, basename, extname, resolve, dirname, join, isAbsolute } from 'path'
import sourceMapSupport = require('source-map-support')
import * as ynModule from 'yn'
import { BaseError } from 'make-error'
import * as util from 'util'
import { fileURLToPath } from 'url'
<<<<<<< HEAD
import type * as _ts from 'typescript'
=======
import * as _ts from 'typescript'
import * as Module from 'module'
>>>>>>> 145190de

/**
 * Does this version of node obey the package.json "type" field
 * and throw ERR_REQUIRE_ESM when attempting to require() an ESM modules.
 */
const engineSupportsPackageTypeField = parseInt(process.versions.node.split('.')[0], 10) >= 12

// Loaded conditionally so we don't need to support older node versions
let assertScriptCanLoadAsCJSImpl: ((filename: string) => void) | undefined

/**
 * Assert that script can be loaded as CommonJS when we attempt to require it.
 * If it should be loaded as ESM, throw ERR_REQUIRE_ESM like node does.
 */
function assertScriptCanLoadAsCJS (filename: string) {
  if (!engineSupportsPackageTypeField) return
  if (!assertScriptCanLoadAsCJSImpl) assertScriptCanLoadAsCJSImpl = require('../dist-raw/node-cjs-loader-utils').assertScriptCanLoadAsCJSImpl
  assertScriptCanLoadAsCJSImpl!(filename)
}

/**
 * Registered `ts-node` instance information.
 */
export const REGISTER_INSTANCE = Symbol.for('ts-node.register.instance')

/**
 * Expose `REGISTER_INSTANCE` information on node.js `process`.
 */
declare global {
  namespace NodeJS {
    interface Process {
      [REGISTER_INSTANCE]?: Register
    }
  }
}

/**
 * @internal
 */
export const INSPECT_CUSTOM = util.inspect.custom || 'inspect'

/**
 * Wrapper around yn module that returns `undefined` instead of `null`.
 * This is implemented by yn v4, but we're staying on v3 to avoid v4's node 10 requirement.
 */
function yn (value: string | undefined) {
  return ynModule(value) ?? undefined
}

/**
 * Debugging `ts-node`.
 */
const shouldDebug = yn(process.env.TS_NODE_DEBUG)
/** @internal */
export const debug = shouldDebug ?
  (...args: any) => console.log(`[ts-node ${new Date().toISOString()}]`, ...args)
  : () => undefined
const debugFn = shouldDebug ?
  <T, U>(key: string, fn: (arg: T) => U) => {
    let i = 0
    return (x: T) => {
      debug(key, x, ++i)
      return fn(x)
    }
  } :
  <T, U>(_: string, fn: (arg: T) => U) => fn

/**
 * Common TypeScript interfaces between versions.
 */
export interface TSCommon {
  version: typeof _ts.version
  sys: typeof _ts.sys
  ScriptSnapshot: typeof _ts.ScriptSnapshot
  displayPartsToString: typeof _ts.displayPartsToString
  createLanguageService: typeof _ts.createLanguageService
  getDefaultLibFilePath: typeof _ts.getDefaultLibFilePath
  getPreEmitDiagnostics: typeof _ts.getPreEmitDiagnostics
  flattenDiagnosticMessageText: typeof _ts.flattenDiagnosticMessageText
  transpileModule: typeof _ts.transpileModule
  ModuleKind: typeof _ts.ModuleKind
  ScriptTarget: typeof _ts.ScriptTarget
  findConfigFile: typeof _ts.findConfigFile
  readConfigFile: typeof _ts.readConfigFile
  parseJsonConfigFileContent: typeof _ts.parseJsonConfigFileContent
  formatDiagnostics: typeof _ts.formatDiagnostics
  formatDiagnosticsWithColorAndContext: typeof _ts.formatDiagnosticsWithColorAndContext
}

/**
 * Compiler APIs we use that are marked internal and not included in TypeScript's public API declarations
 */
interface TSInternal {
  // https://github.com/microsoft/TypeScript/blob/4a34294908bed6701dcba2456ca7ac5eafe0ddff/src/compiler/core.ts#L1906-L1909
  createGetCanonicalFileName (useCaseSensitiveFileNames: boolean): TSInternal.GetCanonicalFileName
}
namespace TSInternal {
  // https://github.com/microsoft/TypeScript/blob/4a34294908bed6701dcba2456ca7ac5eafe0ddff/src/compiler/core.ts#L1906
  export type GetCanonicalFileName = (fileName: string) => string
}

/**
 * Export the current version.
 */
export const VERSION = require('../package.json').version

/**
 * Options for creating a new TypeScript compiler instance.
 */
export interface CreateOptions {
  /**
   * Specify working directory for config resolution.
   *
   * @default process.cwd()
   */
  dir?: string
  /**
   * Emit output files into `.ts-node` directory.
   *
   * @default false
   */
  emit?: boolean
  /**
   * Scope compiler to files within `cwd`.
   *
   * @default false
   */
  scope?: boolean
  /**
   * Use pretty diagnostic formatter.
   *
   * @default false
   */
  pretty?: boolean
  /**
   * Use TypeScript's faster `transpileModule`.
   *
   * @default false
   */
  transpileOnly?: boolean
  /**
   * **DEPRECATED** Specify type-check is enabled (e.g. `transpileOnly == false`).
   *
   * @default true
   */
  typeCheck?: boolean
  /**
   * Use TypeScript's compiler host API.
   *
   * @default false
   */
  compilerHost?: boolean
  /**
   * Logs TypeScript errors to stderr instead of throwing exceptions.
   *
   * @default false
   */
  logError?: boolean
  /**
   * Load files from `tsconfig.json` on startup.
   *
   * @default false
   */
  files?: boolean
  /**
   * Specify a custom TypeScript compiler.
   *
   * @default "typescript"
   */
  compiler?: string
  /**
   * Override the path patterns to skip compilation.
   *
   * @default /node_modules/
   * @docsDefault "/node_modules/"
   */
  ignore?: string[]
  /**
   * Path to TypeScript JSON project file.
   */
  project?: string
  /**
   * Skip project config resolution and loading.
   *
   * @default false
   */
  skipProject?: boolean
  /**
   * Skip ignore check.
   *
   * @default false
   */
  skipIgnore?: boolean
  /**
   * JSON object to merge with compiler options.
   *
   * @allOf [{"$ref": "https://schemastore.azurewebsites.net/schemas/json/tsconfig.json#definitions/compilerOptionsDefinition/properties/compilerOptions"}]
   */
  compilerOptions?: object
  /**
   * Ignore TypeScript warnings by diagnostic code.
   */
  ignoreDiagnostics?: Array<number | string>
  /**
   * Modules to require, like node's `--require` flag.
   *
   * If specified in tsconfig.json, the modules will be resolved relative to the tsconfig.json file.
   *
   * If specified programmatically, each input string should be pre-resolved to an absolute path for
   * best results.
   */
  require?: Array<string>
  readFile?: (path: string) => string | undefined
  fileExists?: (path: string) => boolean
  transformers?: _ts.CustomTransformers | ((p: _ts.Program) => _ts.CustomTransformers)
  /**
   * True if require() hooks should interop with experimental ESM loader.
   * Enabled explicitly via a flag since it is a breaking change.
   * @internal
   */
  experimentalEsmLoader?: boolean
}

/**
 * Options for registering a TypeScript compiler instance globally.
 */
export interface RegisterOptions extends CreateOptions {
  /**
   * Re-order file extensions so that TypeScript imports are preferred.
   *
   * @default false
   */
  preferTsExts?: boolean
}

/**
 * Must be an interface to support `typescript-json-schema`.
 */
export interface TsConfigOptions extends Omit<RegisterOptions,
  | 'transformers'
  | 'readFile'
  | 'fileExists'
  | 'skipProject'
  | 'project'
  | 'dir'
  > {}

/**
 * Like `Object.assign`, but ignores `undefined` properties.
 */
function assign<T extends object> (initialValue: T, ...sources: Array<T>): T {
  for (const source of sources) {
    for (const key of Object.keys(source)) {
      const value = (source as any)[key]
      if (value !== undefined) (initialValue as any)[key] = value
    }
  }
  return initialValue
}

/**
 * Information retrieved from type info check.
 */
export interface TypeInfo {
  name: string
  comment: string
}

/**
 * Default register options, including values specified via environment
 * variables.
 */
export const DEFAULTS: RegisterOptions = {
  dir: process.env.TS_NODE_DIR,
  emit: yn(process.env.TS_NODE_EMIT),
  scope: yn(process.env.TS_NODE_SCOPE),
  files: yn(process.env.TS_NODE_FILES),
  pretty: yn(process.env.TS_NODE_PRETTY),
  compiler: process.env.TS_NODE_COMPILER,
  compilerOptions: parse(process.env.TS_NODE_COMPILER_OPTIONS),
  ignore: split(process.env.TS_NODE_IGNORE),
  project: process.env.TS_NODE_PROJECT,
  skipProject: yn(process.env.TS_NODE_SKIP_PROJECT),
  skipIgnore: yn(process.env.TS_NODE_SKIP_IGNORE),
  preferTsExts: yn(process.env.TS_NODE_PREFER_TS_EXTS),
  ignoreDiagnostics: split(process.env.TS_NODE_IGNORE_DIAGNOSTICS),
  transpileOnly: yn(process.env.TS_NODE_TRANSPILE_ONLY),
  typeCheck: yn(process.env.TS_NODE_TYPE_CHECK),
  compilerHost: yn(process.env.TS_NODE_COMPILER_HOST),
  logError: yn(process.env.TS_NODE_LOG_ERROR),
  experimentalEsmLoader: false
}

/**
 * Default TypeScript compiler options required by `ts-node`.
 */
const TS_NODE_COMPILER_OPTIONS = {
  sourceMap: true,
  inlineSourceMap: false,
  inlineSources: true,
  declaration: false,
  noEmit: false,
  outDir: '.ts-node'
}

/**
 * Split a string array of values.
 */
export function split (value: string | undefined) {
  return typeof value === 'string' ? value.split(/ *, */g) : undefined
}

/**
 * Parse a string as JSON.
 */
export function parse (value: string | undefined): object | undefined {
  return typeof value === 'string' ? JSON.parse(value) : undefined
}

/**
 * Replace backslashes with forward slashes.
 */
export function normalizeSlashes (value: string): string {
  return value.replace(/\\/g, '/')
}

/**
 * TypeScript diagnostics error.
 */
export class TSError extends BaseError {
  name = 'TSError'

  constructor (public diagnosticText: string, public diagnosticCodes: number[]) {
    super(`⨯ Unable to compile TypeScript:\n${diagnosticText}`)
  }

  /**
   * @internal
   */
  [INSPECT_CUSTOM] () {
    return this.diagnosticText
  }
}

/**
 * Return type for registering `ts-node`.
 */
export interface Register {
  ts: TSCommon
  config: _ts.ParsedCommandLine
  options: RegisterOptions
  enabled (enabled?: boolean): boolean
  ignored (fileName: string): boolean
  compile (code: string, fileName: string, lineOffset?: number): string
  getTypeInfo (code: string, fileName: string, position: number): TypeInfo
}

/**
 * Cached fs operation wrapper.
 */
function cachedLookup<T> (fn: (arg: string) => T): (arg: string) => T {
  const cache = new Map<string, T>()

  return (arg: string): T => {
    if (!cache.has(arg)) {
      cache.set(arg, fn(arg))
    }

    return cache.get(arg)!
  }
}

/** @internal */
export function getExtensions (config: _ts.ParsedCommandLine) {
  const tsExtensions = ['.ts']
  const jsExtensions = []

  // Enable additional extensions when JSX or `allowJs` is enabled.
  if (config.options.jsx) tsExtensions.push('.tsx')
  if (config.options.allowJs) jsExtensions.push('.js')
  if (config.options.jsx && config.options.allowJs) jsExtensions.push('.jsx')
  return { tsExtensions, jsExtensions }
}

/**
 * Register TypeScript compiler instance onto node.js
 */
export function register (opts: RegisterOptions = {}): Register {
  const originalJsHandler = require.extensions['.js'] // tslint:disable-line
  const service = create(opts)
  const { tsExtensions, jsExtensions } = getExtensions(service.config)
  const extensions = [...tsExtensions, ...jsExtensions]

  // Expose registered instance globally.
  process[REGISTER_INSTANCE] = service

  // Register the extensions.
  registerExtensions(service.options.preferTsExts, extensions, service, originalJsHandler)

  // Require specified modules before start-up.
  ;(Module as any)._preloadModules(service.options.require)

  return service
}

/**
 * Create TypeScript compiler instance.
 */
export function create (rawOptions: CreateOptions = {}): Register {
  const dir = rawOptions.dir ?? DEFAULTS.dir
  const compilerName = rawOptions.compiler ?? DEFAULTS.compiler
  const cwd = dir ? resolve(dir) : process.cwd()

  /**
   * Load the typescript compiler. It is required to load the tsconfig but might
   * be changed by the tsconfig, so we sometimes have to do this twice.
   */
  function loadCompiler (name: string | undefined) {
    const compiler = require.resolve(name || 'typescript', { paths: [cwd, __dirname] })
    const ts: typeof _ts = require(compiler)
    return { compiler, ts }
  }

  // Compute minimum options to read the config file.
  let { compiler, ts } = loadCompiler(compilerName)

  // Read config file and merge new options between env and CLI options.
  const { config, options: tsconfigOptions } = readConfig(cwd, ts, rawOptions)
  const options = assign<RegisterOptions>({}, DEFAULTS, tsconfigOptions || {}, rawOptions)
  options.require = [
    ...tsconfigOptions.require || [],
    ...rawOptions.require || []
  ]

  // If `compiler` option changed based on tsconfig, re-load the compiler.
  if (options.compiler !== compilerName) {
    ({ compiler, ts } = loadCompiler(options.compiler))
  }

  const readFile = options.readFile || ts.sys.readFile
  const fileExists = options.fileExists || ts.sys.fileExists
  const transpileOnly = options.transpileOnly === true || options.typeCheck === false
  const transformers = options.transformers || undefined
  const ignoreDiagnostics = [
    6059, // "'rootDir' is expected to contain all source files."
    18002, // "The 'files' list in config file is empty."
    18003, // "No inputs were found in config file."
    ...(options.ignoreDiagnostics || [])
  ].map(Number)

  const configDiagnosticList = filterDiagnostics(config.errors, ignoreDiagnostics)
  const outputCache = new Map<string, {
    content: string
  }>()

  const isScoped = options.scope ? (relname: string) => relname.charAt(0) !== '.' : () => true
  const shouldIgnore = createIgnore(options.skipIgnore ? [] : (
    options.ignore || ['(?:^|/)node_modules/']
  ).map(str => new RegExp(str)))

  const diagnosticHost: _ts.FormatDiagnosticsHost = {
    getNewLine: () => ts.sys.newLine,
    getCurrentDirectory: () => cwd,
    getCanonicalFileName: ts.sys.useCaseSensitiveFileNames ? x => x : x => x.toLowerCase()
  }

  // Install source map support and read from memory cache.
  sourceMapSupport.install({
    environment: 'node',
    retrieveFile (pathOrUrl: string) {
      let path = pathOrUrl
      // If it's a file URL, convert to local path
      // Note: fileURLToPath does not exist on early node v10
      // I could not find a way to handle non-URLs except to swallow an error
      if (options.experimentalEsmLoader && path.startsWith('file://')) {
        try {
          path = fileURLToPath(path)
        } catch (e) {/* swallow error */}
      }
      path = normalizeSlashes(path)
      return outputCache.get(path)?.content || ''
    }
  })

  const formatDiagnostics = process.stdout.isTTY || options.pretty
    ? (ts.formatDiagnosticsWithColorAndContext || ts.formatDiagnostics)
    : ts.formatDiagnostics

  function createTSError (diagnostics: ReadonlyArray<_ts.Diagnostic>) {
    const diagnosticText = formatDiagnostics(diagnostics, diagnosticHost)
    const diagnosticCodes = diagnostics.map(x => x.code)
    return new TSError(diagnosticText, diagnosticCodes)
  }

  function reportTSError (configDiagnosticList: _ts.Diagnostic[]) {
    const error = createTSError(configDiagnosticList)
    if (options.logError) {
      // Print error in red color and continue execution.
      console.error('\x1b[31m%s\x1b[0m', error)
    } else {
      // Throw error and exit the script.
      throw error
    }
  }

  // Render the configuration errors.
  if (configDiagnosticList.length) reportTSError(configDiagnosticList)

  /**
   * Get the extension for a transpiled file.
   */
  const getExtension = config.options.jsx === ts.JsxEmit.Preserve ?
    ((path: string) => /\.[tj]sx$/.test(path) ? '.jsx' : '.js') :
    ((_: string) => '.js')

  /**
   * Create the basic required function using transpile mode.
   */
  let getOutput: (code: string, fileName: string) => SourceOutput
  let getTypeInfo: (_code: string, _fileName: string, _position: number) => TypeInfo

  const getCanonicalFileName = (ts as unknown as TSInternal).createGetCanonicalFileName(ts.sys.useCaseSensitiveFileNames)

  // In a factory because these are shared across both CompilerHost and LanguageService codepaths
  function createResolverFunctions (serviceHost: _ts.ModuleResolutionHost) {
    const moduleResolutionCache = ts.createModuleResolutionCache(cwd, getCanonicalFileName, config.options)
    const knownInternalFilenames = new Set<string>()
    /** "Buckets" (module directories) whose contents should be marked "internal" */
    const internalBuckets = new Set<string>()

    // Get bucket for a source filename.  Bucket is the containing `./node_modules/*/` directory
    // For '/project/node_modules/foo/node_modules/bar/lib/index.js' bucket is '/project/node_modules/foo/node_modules/bar/'
    const moduleBucketRe = /.*\/node_modules\/[^\/]+\//
    function getModuleBucket (filename: string) {
      const find = moduleBucketRe.exec(filename)
      if (find) return find[0]
      return ''
    }

    // Mark that this file and all siblings in its bucket should be "internal"
    function markBucketOfFilenameInternal (filename: string) {
      internalBuckets.add(getModuleBucket(filename))
    }

    function isFileInInternalBucket (filename: string) {
      return internalBuckets.has(getModuleBucket(filename))
    }

    function isFileKnownToBeInternal (filename: string) {
      return knownInternalFilenames.has(filename)
    }

    /**
     * If we need to emit JS for a file, force TS to consider it non-external
     */
    const fixupResolvedModule = (resolvedModule: _ts.ResolvedModule | _ts.ResolvedTypeReferenceDirective) => {
      const { resolvedFileName } = resolvedModule
      if (resolvedFileName === undefined) return
      // .ts is always switched to internal
      // .js is switched on-demand
      if (
        resolvedModule.isExternalLibraryImport && (
          (resolvedFileName.endsWith('.ts') && !resolvedFileName.endsWith('.d.ts')) ||
          isFileKnownToBeInternal(resolvedFileName) ||
          isFileInInternalBucket(resolvedFileName)
        )
      ) {
        resolvedModule.isExternalLibraryImport = false
      }
      if (!resolvedModule.isExternalLibraryImport) {
        knownInternalFilenames.add(resolvedFileName)
      }
    }
    /*
     * NOTE:
     * Older ts versions do not pass `redirectedReference` nor `options`.
     * We must pass `redirectedReference` to newer ts versions, but cannot rely on `options`, hence the weird argument name
     */
    const resolveModuleNames: _ts.LanguageServiceHost['resolveModuleNames'] = (moduleNames: string[], containingFile: string, reusedNames: string[] | undefined, redirectedReference: _ts.ResolvedProjectReference | undefined, optionsOnlyWithNewerTsVersions: _ts.CompilerOptions): (_ts.ResolvedModule | undefined)[] => {
      return moduleNames.map(moduleName => {
        const { resolvedModule } = ts.resolveModuleName(moduleName, containingFile, config.options, serviceHost, moduleResolutionCache, redirectedReference)
        if (resolvedModule) {
          fixupResolvedModule(resolvedModule)
        }
        return resolvedModule
      })
    }

    // language service never calls this, but TS docs recommend that we implement it
    const getResolvedModuleWithFailedLookupLocationsFromCache: _ts.LanguageServiceHost['getResolvedModuleWithFailedLookupLocationsFromCache'] = (moduleName, containingFile): _ts.ResolvedModuleWithFailedLookupLocations | undefined => {
      const ret = ts.resolveModuleNameFromCache(moduleName, containingFile, moduleResolutionCache)
      if (ret && ret.resolvedModule) {
        fixupResolvedModule(ret.resolvedModule)
      }
      return ret
    }

    const resolveTypeReferenceDirectives: _ts.LanguageServiceHost['resolveTypeReferenceDirectives'] = (typeDirectiveNames: string[], containingFile: string, redirectedReference: _ts.ResolvedProjectReference | undefined, options: _ts.CompilerOptions): (_ts.ResolvedTypeReferenceDirective | undefined)[] => {
      // Note: seems to be called with empty typeDirectiveNames array for all files.
      return typeDirectiveNames.map(typeDirectiveName => {
        const { resolvedTypeReferenceDirective } = ts.resolveTypeReferenceDirective(typeDirectiveName, containingFile, config.options, serviceHost, redirectedReference)
        if (resolvedTypeReferenceDirective) {
          fixupResolvedModule(resolvedTypeReferenceDirective)
        }
        return resolvedTypeReferenceDirective
      })
    }

    return {
      resolveModuleNames,
      getResolvedModuleWithFailedLookupLocationsFromCache,
      resolveTypeReferenceDirectives,
      isFileKnownToBeInternal,
      markBucketOfFilenameInternal
    }
  }

  // Use full language services when the fast option is disabled.
  if (!transpileOnly) {
    const fileContents = new Map<string, string>()
    const rootFileNames = new Set(config.fileNames)
    const cachedReadFile = cachedLookup(debugFn('readFile', readFile))

    // Use language services by default (TODO: invert next major version).
    if (!options.compilerHost) {
      let projectVersion = 1
      const fileVersions = new Map(Array.from(rootFileNames).map(fileName => [fileName, 0]))

      const getCustomTransformers = () => {
        if (typeof transformers === 'function') {
          const program = service.getProgram()
          return program ? transformers(program) : undefined
        }

        return transformers
      }

      // Create the compiler host for type checking.
      const serviceHost: _ts.LanguageServiceHost & Required<Pick<_ts.LanguageServiceHost, 'fileExists' | 'readFile'>> = {
        getProjectVersion: () => String(projectVersion),
        getScriptFileNames: () => Array.from(rootFileNames),
        getScriptVersion: (fileName: string) => {
          const version = fileVersions.get(fileName)
          return version ? version.toString() : ''
        },
        getScriptSnapshot (fileName: string) {
          // TODO ordering of this with getScriptVersion?  Should they sync up?
          let contents = fileContents.get(fileName)

          // Read contents into TypeScript memory cache.
          if (contents === undefined) {
            contents = cachedReadFile(fileName)
            if (contents === undefined) return

            fileVersions.set(fileName, 1)
            fileContents.set(fileName, contents)
            projectVersion++
          }

          return ts.ScriptSnapshot.fromString(contents)
        },
        readFile: cachedReadFile,
        readDirectory: ts.sys.readDirectory,
        getDirectories: cachedLookup(debugFn('getDirectories', ts.sys.getDirectories)),
        fileExists: cachedLookup(debugFn('fileExists', fileExists)),
        directoryExists: cachedLookup(debugFn('directoryExists', ts.sys.directoryExists)),
        realpath: ts.sys.realpath ? cachedLookup(debugFn('realpath', ts.sys.realpath)) : undefined,
        getNewLine: () => ts.sys.newLine,
        useCaseSensitiveFileNames: () => ts.sys.useCaseSensitiveFileNames,
        getCurrentDirectory: () => cwd,
        getCompilationSettings: () => config.options,
        getDefaultLibFileName: () => ts.getDefaultLibFilePath(config.options),
        getCustomTransformers: getCustomTransformers
      }
      const { resolveModuleNames, getResolvedModuleWithFailedLookupLocationsFromCache, resolveTypeReferenceDirectives, isFileKnownToBeInternal, markBucketOfFilenameInternal } = createResolverFunctions(serviceHost)
      serviceHost.resolveModuleNames = resolveModuleNames
      serviceHost.getResolvedModuleWithFailedLookupLocationsFromCache = getResolvedModuleWithFailedLookupLocationsFromCache
      serviceHost.resolveTypeReferenceDirectives = resolveTypeReferenceDirectives

      const registry = ts.createDocumentRegistry(ts.sys.useCaseSensitiveFileNames, cwd)
      const service = ts.createLanguageService(serviceHost, registry)

      const updateMemoryCache = (contents: string, fileName: string) => {
        // Add to `rootFiles` as necessary, either to make TS include a file it has not seen,
        // or to trigger a re-classification of files from external to internal.
        if (!rootFileNames.has(fileName) && !isFileKnownToBeInternal(fileName)) {
          markBucketOfFilenameInternal(fileName)
          rootFileNames.add(fileName)
          // Increment project version for every change to rootFileNames.
          projectVersion++
        }

        const previousVersion = fileVersions.get(fileName) || 0
        const previousContents = fileContents.get(fileName)
        // Avoid incrementing cache when nothing has changed.
        if (contents !== previousContents) {
          fileVersions.set(fileName, previousVersion + 1)
          fileContents.set(fileName, contents)
          // Increment project version for every file change.
          projectVersion++
        }
      }

      let previousProgram: _ts.Program | undefined = undefined

      getOutput = (code: string, fileName: string) => {
        updateMemoryCache(code, fileName)

        const programBefore = service.getProgram()
        if (programBefore !== previousProgram) {
          debug(`compiler rebuilt Program instance when getting output for ${fileName}`)
        }

        const output = service.getEmitOutput(fileName)

        // Get the relevant diagnostics - this is 3x faster than `getPreEmitDiagnostics`.
        const diagnostics = service.getSemanticDiagnostics(fileName)
          .concat(service.getSyntacticDiagnostics(fileName))

        const programAfter = service.getProgram()

        debug(
          'invariant: Is service.getProject() identical before and after getting emit output and diagnostics? (should always be true) ',
          programBefore === programAfter
        )

        previousProgram = programAfter

        const diagnosticList = filterDiagnostics(diagnostics, ignoreDiagnostics)
        if (diagnosticList.length) reportTSError(diagnosticList)

        if (output.emitSkipped) {
          throw new TypeError(`${relative(cwd, fileName)}: Emit skipped`)
        }

        // Throw an error when requiring `.d.ts` files.
        if (output.outputFiles.length === 0) {
          throw new TypeError(
            `Unable to require file: ${relative(cwd, fileName)}\n` +
            'This is usually the result of a faulty configuration or import. ' +
            'Make sure there is a `.js`, `.json` or other executable extension with ' +
            'loader attached before `ts-node` available.'
          )
        }

        return [output.outputFiles[1].text, output.outputFiles[0].text]
      }

      getTypeInfo = (code: string, fileName: string, position: number) => {
        updateMemoryCache(code, fileName)

        const info = service.getQuickInfoAtPosition(fileName, position)
        const name = ts.displayPartsToString(info ? info.displayParts : [])
        const comment = ts.displayPartsToString(info ? info.documentation : [])

        return { name, comment }
      }
    } else {
      const sys: _ts.System & _ts.FormatDiagnosticsHost = {
        ...ts.sys,
        ...diagnosticHost,
        readFile: (fileName: string) => {
          const cacheContents = fileContents.get(fileName)
          if (cacheContents !== undefined) return cacheContents
          const contents = cachedReadFile(fileName)
          if (contents) fileContents.set(fileName, contents)
          return contents
        },
        readDirectory: ts.sys.readDirectory,
        getDirectories: cachedLookup(debugFn('getDirectories', ts.sys.getDirectories)),
        fileExists: cachedLookup(debugFn('fileExists', fileExists)),
        directoryExists: cachedLookup(debugFn('directoryExists', ts.sys.directoryExists)),
        resolvePath: cachedLookup(debugFn('resolvePath', ts.sys.resolvePath)),
        realpath: ts.sys.realpath ? cachedLookup(debugFn('realpath', ts.sys.realpath)) : undefined
      }

      const host: _ts.CompilerHost = ts.createIncrementalCompilerHost
        ? ts.createIncrementalCompilerHost(config.options, sys)
        : {
          ...sys,
          getSourceFile: (fileName, languageVersion) => {
            const contents = sys.readFile(fileName)
            if (contents === undefined) return
            return ts.createSourceFile(fileName, contents, languageVersion)
          },
          getDefaultLibLocation: () => normalizeSlashes(dirname(compiler)),
          getDefaultLibFileName: () => normalizeSlashes(join(dirname(compiler), ts.getDefaultLibFileName(config.options))),
          useCaseSensitiveFileNames: () => sys.useCaseSensitiveFileNames
        }
      const { resolveModuleNames, resolveTypeReferenceDirectives, isFileKnownToBeInternal, markBucketOfFilenameInternal } = createResolverFunctions(host)
      host.resolveModuleNames = resolveModuleNames
      host.resolveTypeReferenceDirectives = resolveTypeReferenceDirectives

      // Fallback for older TypeScript releases without incremental API.
      let builderProgram = ts.createIncrementalProgram
        ? ts.createIncrementalProgram({
          rootNames: Array.from(rootFileNames),
          options: config.options,
          host: host,
          configFileParsingDiagnostics: config.errors,
          projectReferences: config.projectReferences
        })
        : ts.createEmitAndSemanticDiagnosticsBuilderProgram(
          Array.from(rootFileNames),
          config.options,
          host,
          undefined,
          config.errors,
          config.projectReferences
        )

      // Read and cache custom transformers.
      const customTransformers = typeof transformers === 'function'
        ? transformers(builderProgram.getProgram())
        : transformers

      // Set the file contents into cache manually.
      const updateMemoryCache = (contents: string, fileName: string) => {
        const previousContents = fileContents.get(fileName)
        const contentsChanged = previousContents !== contents
        if (contentsChanged) {
          fileContents.set(fileName, contents)
        }

        // Add to `rootFiles` when discovered by compiler for the first time.
        let addedToRootFileNames = false
        if (!rootFileNames.has(fileName) && !isFileKnownToBeInternal(fileName)) {
          markBucketOfFilenameInternal(fileName)
          rootFileNames.add(fileName)
          addedToRootFileNames = true
        }

        // Update program when file changes.
        if (addedToRootFileNames || contentsChanged) {
          builderProgram = ts.createEmitAndSemanticDiagnosticsBuilderProgram(
            Array.from(rootFileNames),
            config.options,
            host,
            builderProgram,
            config.errors,
            config.projectReferences
          )
        }
      }

      getOutput = (code: string, fileName: string) => {
        const output: [string, string] = ['', '']

        updateMemoryCache(code, fileName)

        const sourceFile = builderProgram.getSourceFile(fileName)
        if (!sourceFile) throw new TypeError(`Unable to read file: ${fileName}`)

        const program = builderProgram.getProgram()
        const diagnostics = ts.getPreEmitDiagnostics(program, sourceFile)
        const diagnosticList = filterDiagnostics(diagnostics, ignoreDiagnostics)
        if (diagnosticList.length) reportTSError(diagnosticList)

        const result = builderProgram.emit(sourceFile, (path, file, writeByteOrderMark) => {
          if (path.endsWith('.map')) {
            output[1] = file
          } else {
            output[0] = file
          }

          if (options.emit) sys.writeFile(path, file, writeByteOrderMark)
        }, undefined, undefined, customTransformers)

        if (result.emitSkipped) {
          throw new TypeError(`${relative(cwd, fileName)}: Emit skipped`)
        }

        // Throw an error when requiring files that cannot be compiled.
        if (output[0] === '') {
          if (program.isSourceFileFromExternalLibrary(sourceFile)) {
            throw new TypeError(`Unable to compile file from external library: ${relative(cwd, fileName)}`)
          }

          throw new TypeError(
            `Unable to require file: ${relative(cwd, fileName)}\n` +
            'This is usually the result of a faulty configuration or import. ' +
            'Make sure there is a `.js`, `.json` or other executable extension with ' +
            'loader attached before `ts-node` available.'
          )
        }

        return output
      }

      getTypeInfo = (code: string, fileName: string, position: number) => {
        updateMemoryCache(code, fileName)

        const sourceFile = builderProgram.getSourceFile(fileName)
        if (!sourceFile) throw new TypeError(`Unable to read file: ${fileName}`)

        const node = getTokenAtPosition(ts, sourceFile, position)
        const checker = builderProgram.getProgram().getTypeChecker()
        const symbol = checker.getSymbolAtLocation(node)

        if (!symbol) return { name: '', comment: '' }

        const type = checker.getTypeOfSymbolAtLocation(symbol, node)
        const signatures = [...type.getConstructSignatures(), ...type.getCallSignatures()]

        return {
          name: signatures.length ? signatures.map(x => checker.signatureToString(x)).join('\n') : checker.typeToString(type),
          comment: ts.displayPartsToString(symbol ? symbol.getDocumentationComment(checker) : [])
        }
      }

      // Write `.tsbuildinfo` when `--build` is enabled.
      if (options.emit && config.options.incremental) {
        process.on('exit', () => {
          // Emits `.tsbuildinfo` to filesystem.
          (builderProgram.getProgram() as any).emitBuildInfo()
        })
      }
    }
  } else {
    if (typeof transformers === 'function') {
      throw new TypeError('Transformers function is unavailable in "--transpile-only"')
    }

    getOutput = (code: string, fileName: string): SourceOutput => {
      const result = ts.transpileModule(code, {
        fileName,
        compilerOptions: config.options,
        reportDiagnostics: true,
        transformers: transformers
      })

      const diagnosticList = filterDiagnostics(result.diagnostics || [], ignoreDiagnostics)
      if (diagnosticList.length) reportTSError(diagnosticList)

      return [result.outputText, result.sourceMapText as string]
    }

    getTypeInfo = () => {
      throw new TypeError('Type information is unavailable in "--transpile-only"')
    }
  }

  // Create a simple TypeScript compiler proxy.
  function compile (code: string, fileName: string, lineOffset = 0) {
    const normalizedFileName = normalizeSlashes(fileName)
    const [value, sourceMap] = getOutput(code, normalizedFileName)
    const output = updateOutput(value, normalizedFileName, sourceMap, getExtension)
    outputCache.set(normalizedFileName, { content: output })
    return output
  }

  let active = true
  const enabled = (enabled?: boolean) => enabled === undefined ? active : (active = !!enabled)
  const ignored = (fileName: string) => {
    if (!active) return true
    const relname = relative(cwd, fileName)
    if (!config.options.allowJs) {
      const ext = extname(fileName)
      if (ext === '.js' || ext === '.jsx') return true
    }
    return !isScoped(relname) || shouldIgnore(relname)
  }

  return { ts, config, compile, getTypeInfo, ignored, enabled, options }
}

/**
 * Check if the filename should be ignored.
 */
function createIgnore (ignore: RegExp[]) {
  return (relname: string) => {
    const path = normalizeSlashes(relname)

    return ignore.some(x => x.test(path))
  }
}

/**
 * "Refreshes" an extension on `require.extensions`.
 *
 * @param {string} ext
 */
function reorderRequireExtension (ext: string) {
  const old = require.extensions[ext] // tslint:disable-line
  delete require.extensions[ext] // tslint:disable-line
  require.extensions[ext] = old // tslint:disable-line
}

/**
 * Register the extensions to support when importing files.
 */
function registerExtensions (
  preferTsExts: boolean | null | undefined,
  extensions: string[],
  register: Register,
  originalJsHandler: (m: NodeModule, filename: string) => any
) {
  // Register new extensions.
  for (const ext of extensions) {
    registerExtension(ext, register, originalJsHandler)
  }

  if (preferTsExts) {
    // tslint:disable-next-line
    const preferredExtensions = new Set([...extensions, ...Object.keys(require.extensions)])

    for (const ext of preferredExtensions) reorderRequireExtension(ext)
  }
}

/**
 * Register the extension for node.
 */
function registerExtension (
  ext: string,
  register: Register,
  originalHandler: (m: NodeModule, filename: string) => any
) {
  const old = require.extensions[ext] || originalHandler // tslint:disable-line

  require.extensions[ext] = function (m: any, filename) { // tslint:disable-line
    if (register.ignored(filename)) return old(m, filename)

    if (register.options.experimentalEsmLoader) {
      assertScriptCanLoadAsCJS(filename)
    }

    const _compile = m._compile

    m._compile = function (code: string, fileName: string) {
      debug('module._compile', fileName)

      return _compile.call(this, register.compile(code, fileName), fileName)
    }

    return old(m, filename)
  }
}

/**
 * Do post-processing on config options to support `ts-node`.
 */
function fixConfig (ts: TSCommon, config: _ts.ParsedCommandLine) {
  // Delete options that *should not* be passed through.
  delete config.options.out
  delete config.options.outFile
  delete config.options.composite
  delete config.options.declarationDir
  delete config.options.declarationMap
  delete config.options.emitDeclarationOnly

  // Target ES5 output by default (instead of ES3).
  if (config.options.target === undefined) {
    config.options.target = ts.ScriptTarget.ES5
  }

  // Target CommonJS modules by default (instead of magically switching to ES6 when the target is ES6).
  if (config.options.module === undefined) {
    config.options.module = ts.ModuleKind.CommonJS
  }

  return config
}

/**
 * Load TypeScript configuration. Returns the parsed TypeScript config and
 * any `ts-node` options specified in the config file.
 */
function readConfig (
  cwd: string,
  ts: TSCommon,
  rawOptions: CreateOptions
): {
  // Parsed TypeScript configuration.
  config: _ts.ParsedCommandLine
  // Options pulled from `tsconfig.json`.
  options: TsConfigOptions
} {
  let config: any = { compilerOptions: {} }
  let basePath = cwd
  let configFileName: string | undefined = undefined

  const {
    fileExists = ts.sys.fileExists,
    readFile = ts.sys.readFile,
    skipProject = DEFAULTS.skipProject,
    project = DEFAULTS.project
  } = rawOptions

  // Read project configuration when available.
  if (!skipProject) {
    configFileName = project
      ? resolve(cwd, project)
      : ts.findConfigFile(cwd, fileExists)

    if (configFileName) {
      const result = ts.readConfigFile(configFileName, readFile)

      // Return diagnostics.
      if (result.error) {
        return {
          config: { errors: [result.error], fileNames: [], options: {} },
          options: {}
        }
      }

      config = result.config
      basePath = dirname(configFileName)
    }
  }

  // Fix ts-node options that come from tsconfig.json
  const tsconfigOptions: TsConfigOptions = Object.assign({}, config['ts-node'])

  // Remove resolution of "files".
  const files = rawOptions.files ?? tsconfigOptions.files ?? DEFAULTS.files
  if (!files) {
    config.files = []
    config.include = []
  }

  // Override default configuration options `ts-node` requires.
  config.compilerOptions = Object.assign(
    {},
    config.compilerOptions,
    DEFAULTS.compilerOptions,
    tsconfigOptions.compilerOptions,
    rawOptions.compilerOptions,
    TS_NODE_COMPILER_OPTIONS
  )

  const fixedConfig = fixConfig(ts, ts.parseJsonConfigFileContent(config, {
    fileExists,
    readFile,
    readDirectory: ts.sys.readDirectory,
    useCaseSensitiveFileNames: ts.sys.useCaseSensitiveFileNames
  }, basePath, undefined, configFileName))

  if (tsconfigOptions.require) {
    // Modules are found relative to the tsconfig file, not the `dir` option
    const tsconfigRelativeRequire = createRequire(configFileName!)
    tsconfigOptions.require = tsconfigOptions.require.map((path: string) => {
      return tsconfigRelativeRequire.resolve(path)
    })
  }

  return { config: fixedConfig, options: tsconfigOptions }
}

/**
 * Internal source output.
 */
type SourceOutput = [string, string]

/**
 * Update the output remapping the source map.
 */
function updateOutput (outputText: string, fileName: string, sourceMap: string, getExtension: (fileName: string) => string) {
  const base64Map = Buffer.from(updateSourceMap(sourceMap, fileName), 'utf8').toString('base64')
  const sourceMapContent = `data:application/json;charset=utf-8;base64,${base64Map}`
  const sourceMapLength = `${basename(fileName)}.map`.length + (getExtension(fileName).length - extname(fileName).length)

  return outputText.slice(0, -sourceMapLength) + sourceMapContent
}

/**
 * Update the source map contents for improved output.
 */
function updateSourceMap (sourceMapText: string, fileName: string) {
  const sourceMap = JSON.parse(sourceMapText)
  sourceMap.file = fileName
  sourceMap.sources = [fileName]
  delete sourceMap.sourceRoot
  return JSON.stringify(sourceMap)
}

/**
 * Filter diagnostics.
 */
function filterDiagnostics (diagnostics: readonly _ts.Diagnostic[], ignore: number[]) {
  return diagnostics.filter(x => ignore.indexOf(x.code) === -1)
}

/**
 * Get token at file position.
 *
 * Reference: https://github.com/microsoft/TypeScript/blob/fcd9334f57d85b73dd66ad2d21c02e84822f4841/src/services/utilities.ts#L705-L731
 */
function getTokenAtPosition (ts: typeof _ts, sourceFile: _ts.SourceFile, position: number): _ts.Node {
  let current: _ts.Node = sourceFile

  outer: while (true) {
    for (const child of current.getChildren(sourceFile)) {
      const start = child.getFullStart()
      if (start > position) break

      const end = child.getEnd()
      if (position <= end) {
        current = child
        continue outer
      }
    }

    return current
  }
}

let nodeCreateRequire: (path: string) => NodeRequire
function createRequire (filename: string) {
  if (!nodeCreateRequire) {
    // tslint:disable-next-line
    nodeCreateRequire = Module.createRequire || Module.createRequireFromPath || require('../dist-raw/node-createrequire').createRequireFromPath
  }
  return nodeCreateRequire(filename)
}<|MERGE_RESOLUTION|>--- conflicted
+++ resolved
@@ -4,12 +4,8 @@
 import { BaseError } from 'make-error'
 import * as util from 'util'
 import { fileURLToPath } from 'url'
-<<<<<<< HEAD
 import type * as _ts from 'typescript'
-=======
-import * as _ts from 'typescript'
 import * as Module from 'module'
->>>>>>> 145190de
 
 /**
  * Does this version of node obey the package.json "type" field
